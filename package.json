--- conflicted
+++ resolved
@@ -22,13 +22,8 @@
   },
   "dependencies": {
     "@nuxt/content": "1.9.0",
-<<<<<<< HEAD
     "nuxt": "2.14.7",
-    "prism-themes": "1.4.1"
-=======
-    "nuxt": "2.14.6",
     "prism-themes": "1.5.0"
->>>>>>> ad831e4a
   },
   "devDependencies": {
     "@nuxtjs/eslint-config": "3.1.0",
